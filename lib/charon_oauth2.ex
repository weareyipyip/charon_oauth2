defmodule CharonOauth2 do
  @moduledoc """
      use CharonOauth2, @charon_config
  """
  alias __MODULE__.Internal

  alias CharonOauth2.Internal.GenMod.{
    Authorization,
    Authorizations,
    Client,
    Clients,
    Grant,
    Grants
  }

  alias CharonOauth2.Internal.GenMod.Plugs.{AuthorizationEndpoint, TokenEndpoint}
  import Charon.TokenPlugs

  @doc false
  def init_config(enum), do: __MODULE__.Config.from_enum(enum)

  @doc """
  Default token verification call used in refresh_token grant.
  Can be overridden using config opt `:verify_refresh_token`,
  in which case there is no need to call `Charon.TokenPlugs.verify_no_auth_error/2`.

  Checks:
   - signature valid
   - already valid ("nbf" claim)
   - not expired ("exp" claim)
   - token type is "refresh" ("type" claim)
   - session type is "oauth2" ("styp" claim)
   - session exists
   - token is fresh (grace period 10 seconds)
  """
  @spec verify_refresh_token(Plug.Conn.t(), Charon.Config.t()) :: Plug.Conn.t()
  def verify_refresh_token(conn, charon_config) do
    conn
    |> verify_token_signature(charon_config)
    |> verify_token_exp_claim(nil)
    |> verify_token_nbf_claim(nil)
    |> verify_token_claim_equals({"type", "refresh"})
    |> verify_token_claim_equals({"styp", "oauth2"})
    |> load_session(charon_config)
    |> verify_token_fresh(10)
  end

  defmacro __using__(config) do
<<<<<<< HEAD
    quote location: :keep, generated: true do
      @charon_config unquote(config)
      @mod_config Internal.get_module_config(@charon_config)
      @repo @mod_config.repo
      @user_schema @mod_config.resource_owner_schema
      @client_schema __MODULE__.Client
      @client_context __MODULE__.Clients
      @authorization_schema __MODULE__.Authorization
      @authorization_context __MODULE__.Authorizations
      @grant_schema __MODULE__.Grant
      @grant_context __MODULE__.Grants
      @authorization_seeder __MODULE__.Seeders.Authorization
      @authorization_endpoint __MODULE__.Plugs.AuthorizationEndpoint
      @token_endpoint __MODULE__.Plugs.TokenEndpoint
      @schemas_and_contexts %{
        grant: @grant_schema,
        grants: @grant_context,
        client: @client_schema,
        clients: @client_context,
        authorization: @authorization_schema,
        authorizations: @authorization_context,
        authorization_seeder: @authorization_seeder
      }
=======
    quote generated: true, bind_quoted: [charon_config: config] do
      mod_config = Internal.get_module_config(charon_config)
      repo = mod_config.repo
      client_schema_name = __MODULE__.Client
      client_context_name = __MODULE__.Clients
      authorization_schema_name = __MODULE__.Authorization
      authorization_context_name = __MODULE__.Authorizations
      grant_schema_name = __MODULE__.Grant
      grant_context_name = __MODULE__.Grants
      authorization_endpoint_name = __MODULE__.Plugs.AuthorizationEndpoint
      token_endpoint_name = __MODULE__.Plugs.TokenEndpoint

      schemas_and_contexts =
        %{
          grant: grant_schema_name,
          grants: grant_context_name,
          client: client_schema_name,
          clients: client_context_name,
          authorization: authorization_schema_name,
          authorizations: authorization_context_name
        }
        |> Macro.escape()
>>>>>>> 81463486

      @moduledoc """
      Entrypoint module for CharonOauth2.

      The following submodules are generated:
<<<<<<< HEAD
      - `#{@authorization_schema}`
      - `#{@authorization_context}`
       - `#{@client_schema}`
       - `#{@client_context}`
       - `#{@grant_schema}`
       - `#{@grant_context}`
       - `#{@authorization_endpoint}`
       - `#{@token_endpoint}`
       - `#{@authorization_seeder}`
=======
      - `#{authorization_schema_name}`
      - `#{authorization_context_name}`
       - `#{client_schema_name}`
       - `#{client_context_name}`
       - `#{grant_schema_name}`
       - `#{grant_context_name}`
       - `#{authorization_endpoint_name}`
       - `#{token_endpoint_name}`
>>>>>>> 81463486
      """
      # TODO: add seeders to submodules

      location = Macro.Env.location(__ENV__)

      ###########
      # Schemas #
      ###########

      charon_config = Macro.escape(charon_config)
      grant_schema = Grant.generate(schemas_and_contexts, charon_config)
      client_schema = Client.generate(schemas_and_contexts, charon_config)
      auth_schema = Authorization.generate(schemas_and_contexts, charon_config)

      # generate a dummy module to suppress "assoc not found warnings"
      Module.create(authorization_schema_name, Authorization.gen_dummy(charon_config), location)

      Module.create(grant_schema_name, grant_schema, location)
      Module.create(client_schema_name, client_schema, location)
      # suppress "redefining module" warning, because we actually want to redefine it :)
      Code.compiler_options(ignore_module_conflict: true)
      Module.create(authorization_schema_name, auth_schema, location)
      Code.compiler_options(ignore_module_conflict: false)

      ############
      # Contexts #
      ############

      client_context = Clients.generate(schemas_and_contexts, repo)
      grant_context = Grants.generate(schemas_and_contexts, repo)
      authorization_context = Authorizations.generate(schemas_and_contexts, repo)

      Module.create(client_context_name, client_context, location)
      Module.create(grant_context_name, grant_context, location)
      Module.create(authorization_context_name, authorization_context, location)

      ###########
      # Seeders #
      ###########

      authorization_seeder = CharonOauth2.Seeders.Authorization.generate(@schemas_and_contexts, @mod_config, @repo)
      Module.create(@authorization_seeder, authorization_seeder, Macro.Env.location(__ENV__))

      #########
      # Plugs #
      #########

      authorization_endpoint = AuthorizationEndpoint.generate(schemas_and_contexts, repo)
      Module.create(authorization_endpoint_name, authorization_endpoint, location)

      token_endpoint = TokenEndpoint.generate(schemas_and_contexts, repo)
      Module.create(token_endpoint_name, token_endpoint, location)
    end
  end
end<|MERGE_RESOLUTION|>--- conflicted
+++ resolved
@@ -46,31 +46,30 @@
   end
 
   defmacro __using__(config) do
-<<<<<<< HEAD
-    quote location: :keep, generated: true do
-      @charon_config unquote(config)
-      @mod_config Internal.get_module_config(@charon_config)
-      @repo @mod_config.repo
-      @user_schema @mod_config.resource_owner_schema
-      @client_schema __MODULE__.Client
-      @client_context __MODULE__.Clients
-      @authorization_schema __MODULE__.Authorization
-      @authorization_context __MODULE__.Authorizations
-      @grant_schema __MODULE__.Grant
-      @grant_context __MODULE__.Grants
-      @authorization_seeder __MODULE__.Seeders.Authorization
-      @authorization_endpoint __MODULE__.Plugs.AuthorizationEndpoint
-      @token_endpoint __MODULE__.Plugs.TokenEndpoint
-      @schemas_and_contexts %{
-        grant: @grant_schema,
-        grants: @grant_context,
-        client: @client_schema,
-        clients: @client_context,
-        authorization: @authorization_schema,
-        authorizations: @authorization_context,
-        authorization_seeder: @authorization_seeder
-      }
-=======
+    #     quote location: :keep, generated: true do
+    #       @charon_config unquote(config)
+    #       @mod_config Internal.get_module_config(@charon_config)
+    #       @repo @mod_config.repo
+    #       @user_schema @mod_config.resource_owner_schema
+    #       @client_schema __MODULE__.Client
+    #       @client_context __MODULE__.Clients
+    #       @authorization_schema __MODULE__.Authorization
+    #       @authorization_context __MODULE__.Authorizations
+    #       @grant_schema __MODULE__.Grant
+    #       @grant_context __MODULE__.Grants
+    #       @authorization_seeder __MODULE__.Seeders.Authorization
+    #       @authorization_endpoint __MODULE__.Plugs.AuthorizationEndpoint
+    #       @token_endpoint __MODULE__.Plugs.TokenEndpoint
+    #       @schemas_and_contexts %{
+    #         grant: @grant_schema,
+    #         grants: @grant_context,
+    #         client: @client_schema,
+    #         clients: @client_context,
+    #         authorization: @authorization_schema,
+    #         authorizations: @authorization_context,
+    #         authorization_seeder: @authorization_seeder
+    #       }
+
     quote generated: true, bind_quoted: [charon_config: config] do
       mod_config = Internal.get_module_config(charon_config)
       repo = mod_config.repo
@@ -80,6 +79,7 @@
       authorization_context_name = __MODULE__.Authorizations
       grant_schema_name = __MODULE__.Grant
       grant_context_name = __MODULE__.Grants
+      authorization_seeder_name = __MODULE__.Seeders.Authorization
       authorization_endpoint_name = __MODULE__.Plugs.AuthorizationEndpoint
       token_endpoint_name = __MODULE__.Plugs.TokenEndpoint
 
@@ -93,23 +93,21 @@
           authorizations: authorization_context_name
         }
         |> Macro.escape()
->>>>>>> 81463486
 
       @moduledoc """
       Entrypoint module for CharonOauth2.
 
       The following submodules are generated:
-<<<<<<< HEAD
-      - `#{@authorization_schema}`
-      - `#{@authorization_context}`
-       - `#{@client_schema}`
-       - `#{@client_context}`
-       - `#{@grant_schema}`
-       - `#{@grant_context}`
-       - `#{@authorization_endpoint}`
-       - `#{@token_endpoint}`
-       - `#{@authorization_seeder}`
-=======
+      #       - `#{@authorization_schema}`
+      #       - `#{@authorization_context}`
+      #        - `#{@client_schema}`
+      #        - `#{@client_context}`
+      #        - `#{@grant_schema}`
+      #        - `#{@grant_context}`
+      #        - `#{@authorization_endpoint}`
+      #        - `#{@token_endpoint}`
+      #        - `#{@authorization_seeder}`
+
       - `#{authorization_schema_name}`
       - `#{authorization_context_name}`
        - `#{client_schema_name}`
@@ -118,8 +116,9 @@
        - `#{grant_context_name}`
        - `#{authorization_endpoint_name}`
        - `#{token_endpoint_name}`
->>>>>>> 81463486
+       - `#{authorization_seeder_name}`
       """
+
       # TODO: add seeders to submodules
 
       location = Macro.Env.location(__ENV__)
@@ -159,7 +158,9 @@
       # Seeders #
       ###########
 
-      authorization_seeder = CharonOauth2.Seeders.Authorization.generate(@schemas_and_contexts, @mod_config, @repo)
+      authorization_seeder =
+        CharonOauth2.Seeders.Authorization.generate(@schemas_and_contexts, @mod_config, @repo)
+
       Module.create(@authorization_seeder, authorization_seeder, Macro.Env.location(__ENV__))
 
       #########
